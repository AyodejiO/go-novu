--- conflicted
+++ resolved
@@ -50,11 +50,8 @@
 	TopicsApi        *TopicService
 	IntegrationsApi  *IntegrationService
 	InboundParserApi *InboundParserService
-<<<<<<< HEAD
 	LayoutApi        *LayoutService
-=======
->>>>>>> 1b4e5c94
-	TenantApi	     *TenantService
+	TenantApi	       *TenantService
 }
 
 type service struct {
