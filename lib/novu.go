--- conflicted
+++ resolved
@@ -28,11 +28,8 @@
 	common service
 
 	// Api Service
-<<<<<<< HEAD
+	BlueprintApi     *BlueprintService
 	ChangesApi       *ChangesService
-=======
-	BlueprintApi     *BlueprintService
->>>>>>> 1449de3d
 	SubscriberApi    *SubscriberService
 	EventApi         *EventService
 	ExecutionsApi    *ExecutionsService
