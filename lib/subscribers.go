--- conflicted
+++ resolved
@@ -4,11 +4,8 @@
 	"bytes"
 	"context"
 	"encoding/json"
-<<<<<<< HEAD
 	"fmt"
-=======
 	"io"
->>>>>>> ddf40e95
 	"net/http"
 	"strconv"
 
@@ -20,14 +17,11 @@
 	Get(ctx context.Context, subscriberID string) (SubscriberResponse, error)
 	Update(ctx context.Context, subscriberID string, data interface{}) (SubscriberResponse, error)
 	Delete(ctx context.Context, subscriberID string) (SubscriberResponse, error)
-<<<<<<< HEAD
 	GetNotificationFeed(ctx context.Context, subscriberID string, opts *SubscriberNotificationFeedOptions) (*SubscriberNotificationFeedResponse, error)
 	GetUnseenCount(ctx context.Context, subscriberID string, opts *SubscriberUnseenCountOptions) (*SubscriberUnseenCountResponse, error)
 	MarkMessageSeen(ctx context.Context, subscriberID string, opts SubscriberMarkMessageSeenOptions) (*SubscriberNotificationFeedResponse, error)
-=======
 	GetPreferences(ctx context.Context, subscriberID string) (*SubscriberPreferencesResponse, error)
 	UpdatePreferences(ctx context.Context, subscriberID string, templateId string, opts *UpdateSubscriberPreferencesOptions) (*SubscriberPreferencesResponse, error)
->>>>>>> ddf40e95
 }
 
 type SubscriberService service
@@ -109,7 +103,6 @@
 	return resp, nil
 }
 
-<<<<<<< HEAD
 func (s *SubscriberService) GetNotificationFeed(ctx context.Context, subscriberID string, opts *SubscriberNotificationFeedOptions) (*SubscriberNotificationFeedResponse, error) {
 	var resp SubscriberNotificationFeedResponse
 	URL := s.client.config.BackendURL.JoinPath("subscribers", subscriberID, "notifications", "feed")
@@ -134,7 +127,15 @@
 	req, err := http.NewRequestWithContext(ctx, http.MethodGet, URL.String(), http.NoBody)
 	if err != nil {
 		return nil, err
-=======
+	}
+	_, err = s.client.sendRequest(req, &resp)
+	if err != nil {
+		return nil, err
+	}
+
+	return &resp, nil
+}
+
 func (s *SubscriberService) GetPreferences(ctx context.Context, subscriberID string) (*SubscriberPreferencesResponse, error) {
 	var resp SubscriberPreferencesResponse
 	URL := s.client.config.BackendURL.JoinPath("subscribers", subscriberID, "preferences")
@@ -142,22 +143,16 @@
 	req, err := http.NewRequestWithContext(ctx, http.MethodGet, URL.String(), http.NoBody)
 	if err != nil {
 		return &resp, err
->>>>>>> ddf40e95
-	}
-
-	_, err = s.client.sendRequest(req, &resp)
-	if err != nil {
-<<<<<<< HEAD
-		return nil, err
-=======
-		return &resp, err
->>>>>>> ddf40e95
-	}
-
-	return &resp, nil
-}
-
-<<<<<<< HEAD
+	}
+
+	_, err = s.client.sendRequest(req, &resp)
+	if err != nil {
+		return nil, err
+	}
+
+	return &resp, nil
+}
+
 func (s *SubscriberService) GetUnseenCount(ctx context.Context, subscriberID string, opts *SubscriberUnseenCountOptions) (*SubscriberUnseenCountResponse, error) {
 	var resp SubscriberUnseenCountResponse
 	URL := s.client.config.BackendURL.JoinPath("subscribers", subscriberID, "notifications", "unseen")
@@ -183,19 +178,6 @@
 	return &resp, nil
 }
 
-func (s *SubscriberService) MarkMessageSeen(ctx context.Context, subscriberID string, opts SubscriberMarkMessageSeenOptions) (*SubscriberNotificationFeedResponse, error) {
-	var resp SubscriberNotificationFeedResponse
-	URL := s.client.config.BackendURL.JoinPath("subscribers", subscriberID, "messages", "markAs")
-
-	jsonBody, err := json.Marshal(opts)
-	if err != nil {
-		return nil, err
-	}
-
-	req, err := http.NewRequestWithContext(ctx, http.MethodPost, URL.String(), bytes.NewBuffer(jsonBody))
-	if err != nil {
-		return nil, err
-=======
 func (s *SubscriberService) UpdatePreferences(ctx context.Context, subscriberID string, templateId string, opts *UpdateSubscriberPreferencesOptions) (*SubscriberPreferencesResponse, error) {
 	var resp SubscriberPreferencesResponse
 	URL := s.client.config.BackendURL.JoinPath("subscribers", subscriberID, "preferences", templateId)
@@ -214,16 +196,33 @@
 	req, err := http.NewRequestWithContext(ctx, http.MethodPatch, URL.String(), reqBody)
 	if err != nil {
 		return &resp, err
->>>>>>> ddf40e95
-	}
-
-	_, err = s.client.sendRequest(req, &resp)
-	if err != nil {
-<<<<<<< HEAD
-		return nil, err
-=======
-		return &resp, err
->>>>>>> ddf40e95
+	}
+
+	_, err = s.client.sendRequest(req, &resp)
+	if err != nil {
+		return nil, err
+	}
+
+	return &resp, nil
+}
+
+func (s *SubscriberService) MarkMessageSeen(ctx context.Context, subscriberID string, opts SubscriberMarkMessageSeenOptions) (*SubscriberNotificationFeedResponse, error) {
+	var resp SubscriberNotificationFeedResponse
+	URL := s.client.config.BackendURL.JoinPath("subscribers", subscriberID, "messages", "markAs")
+
+	jsonBody, err := json.Marshal(opts)
+	if err != nil {
+		return nil, err
+	}
+
+	req, err := http.NewRequestWithContext(ctx, http.MethodPost, URL.String(), bytes.NewBuffer(jsonBody))
+	if err != nil {
+		return nil, err
+	}
+
+	_, err = s.client.sendRequest(req, &resp)
+	if err != nil {
+		return nil, err
 	}
 
 	return &resp, nil
